--- conflicted
+++ resolved
@@ -7,12 +7,8 @@
 from app.routes.user_routes import router as user_router
 from app.routes.trip_routes import router as trip_router
 from app.core.database import init_db
-<<<<<<< HEAD
-from app.routes.clean_chat_routes import router as chat_router
+from app.routes.chat_routes import router as chat_router
 from app.routes.booking import router as booking_router
-=======
-from app.routes.chat_routes import router as chat_router
->>>>>>> cfc2ca4b
 from app.routes.travel_planning_routes import router as travel_router
 
 app = FastAPI(title="Trip Planner Service", version="0.1.0")
